"""The model training functions"""
import logging

import pandas as pd
import torch
from torch import nn
import torch.optim as optim
<<<<<<< HEAD
from torch.utils.data import TensorDataset, DataLoader
=======
from torch.utils.data import DataLoader
from torchmetrics.classification import (
    MulticlassF1Score,
    MulticlassConfusionMatrix,
    MulticlassPrecision,
    MulticlassRecall,
)

import matplotlib.pyplot as plt
import seaborn as sns

>>>>>>> e384270e
from app.logging_config import logger_config

logger = logging.getLogger(__name__)
logger_config(logger)


class FocalLoss(nn.Module):
    """Focal loss"""
    def __init__(
            self,
            alpha,
            gamma,
            weight=None,
            reduction='mean',
    ):
        super(FocalLoss, self).__init__()
        self.alpha = alpha
        self.gamma = gamma
        self.weight = weight
        self.reduction = reduction

    def forward(self, logits, targets):
        ce_loss = nn.CrossEntropyLoss(
            weight=self.weight,
            reduction='none',
        )(logits, targets)
        pt = torch.exp(-ce_loss)
        focal_loss = self.alpha * ((1 - pt) ** self.gamma) * ce_loss
        if self.reduction == 'mean':
            return focal_loss.mean()
        else:
            return focal_loss.sum()


class LabelSmoothingLoss(nn.Module):
    """Label smoothing loss."""
    def __init__(self, classes, smoothing=0.1, dim=-1):
        super(LabelSmoothingLoss, self).__init__()
        self.confidence = 1.0 - smoothing
        self.smoothing = smoothing
        self.cls = classes
        self.dim = dim

    def forward(self, logits, target):
        pred = logits.log_softmax(dim=self.dim)
        true_dist = torch.zeros_like(pred)
        true_dist.fill_(self.smoothing / (self.cls - 1))
        true_dist.scatter_(1, target.data.unsqueeze(1), self.confidence)
        return torch.mean(torch.sum(-true_dist * pred, dim=self.dim))


def model_training(
        model: nn.Module,
        dl_train: DataLoader,
        dl_val: DataLoader,
        dl_test: DataLoader,
        epochs: int,
        criterion_type: str,
        lr: float,
        weight_decay: float,
        labels: list,
        n_classes: list,
        alpha: float = 1.0,
        gamma: float = 2.0,
        smoothing: float = 0.1,
) -> tuple[pd.DataFrame, dict]:
    """
    The model training.

    :param model: the model to be trained.
    :param dl_train: Train DataLoader
    :param dl_val: Validation DataLoader
    :param dl_test: Test DataLoader
    :param epochs: the number of epochs.
    :param criterion_type: the Criterion type to be used:
        'ce' - Cross Entropy
        'wce' - Weighted Cross Entropy
        'focal' - Focal Loss
        'label_smoothing' - Label Smoothing Loss
    :param lr: learning rate
    :param weight_decay: L2 regularization
    :param labels: List of label names (e.g., ['Emotion', 'Sentiment'])
    :param n_classes: List of number of classes for each label
    :param alpha: alpha parameter for Focal Loss (default: 1.0)
    :param gamma: gamma parameter for Focal Loss (default: 2.0)
    :param smoothing: smoothing parameter for Label Smoothing Loss (default: 0.1)

    :return: training results and confusion matrices
    """

    device = 'mps' if torch.mps.is_available() else \
        'cuda' if torch.cuda.is_available() else 'cpu'

    n_emotion_classes = n_classes[labels.index('Emotion')]
    n_sentiment_classes = n_classes[labels.index('Sentiment')]

    # Collect the training labels to compute class weights
    emotion_labels = []
    sentiment_labels = []
    for _, batch_y in dl_train:
        emotion_labels.append(batch_y[:, 0])
        sentiment_labels.append(batch_y[:, 1])
    emotion_labels = torch.cat(emotion_labels)
    sentiment_labels = torch.cat(sentiment_labels)

    # Define the loss functions
    if criterion_type in ['wce', 'focal']:
        # Compute class weights for emotions
        emotion_class_counts = torch.bincount(emotion_labels)
        emotion_class_weights = 1.0 / emotion_class_counts.float()
        emotion_class_weights = emotion_class_weights / emotion_class_weights.sum()
        emotion_class_weights = emotion_class_weights.to(device)

        # Compute class weights for sentiments
        sentiment_class_counts = torch.bincount(sentiment_labels)
        sentiment_class_weights = 1.0 / sentiment_class_counts.float()
        sentiment_class_weights = sentiment_class_weights / sentiment_class_weights.sum()
        sentiment_class_weights = sentiment_class_weights.to(device)

    if criterion_type == 'ce':
        criterion_sentiment = nn.CrossEntropyLoss()
        criterion_emotion = nn.CrossEntropyLoss()
    elif criterion_type == 'wce':
        criterion_emotion = nn.CrossEntropyLoss(weight=emotion_class_weights)
        criterion_sentiment = nn.CrossEntropyLoss(weight=sentiment_class_weights)
    elif criterion_type == 'focal':
        criterion_emotion = FocalLoss(alpha=alpha, gamma=gamma, weight=emotion_class_weights)
        criterion_sentiment = FocalLoss(alpha=alpha, gamma=gamma, weight=sentiment_class_weights)
    elif criterion_type == 'label_smoothing':
        criterion_emotion = LabelSmoothingLoss(classes=n_emotion_classes, smoothing=0.1)
        criterion_sentiment = LabelSmoothingLoss(classes=n_sentiment_classes, smoothing=0.1)
    else:
        raise ValueError('Not supported criterion type.')

    # Define optimizer
    optimizer = optim.Adam(
        model.parameters(),
        lr=lr,
        weight_decay=weight_decay,
    )

    model.to(device)

    # Initialize DataFrame to store training results
    df = pd.DataFrame()

    for epoch in range(epochs):
        #######################################################################
        # Training loop
        model.train()
        train_loss = 0.0
        train_emotion_correct = 0
        train_sentiment_correct = 0
        train_total = 0

        # Initialize metrics
        train_emotion_f1_macro = MulticlassF1Score(
            num_classes=n_emotion_classes,
            average='macro',
        ).to(device)
        train_sentiment_f1_macro = MulticlassF1Score(
            num_classes=n_sentiment_classes,
            average='macro',
        ).to(device)
        train_emotion_f1_weighted = MulticlassF1Score(
            num_classes=n_emotion_classes,
            average='weighted',
        ).to(device)
        train_sentiment_f1_weighted = MulticlassF1Score(
            num_classes=n_sentiment_classes,
            average='weighted',
        ).to(device)
        train_emotion_precision = MulticlassPrecision(
            num_classes=n_emotion_classes,
            average='macro',
        ).to(device)
        train_sentiment_precision = MulticlassPrecision(
            num_classes=n_sentiment_classes,
            average='macro',
        ).to(device)
        train_emotion_recall = MulticlassRecall(
            num_classes=n_emotion_classes,
            average='macro',
        ).to(device)
        train_sentiment_recall = MulticlassRecall(
            num_classes=n_sentiment_classes,
            average='macro',
        ).to(device)

        for batch_X, batch_y in dl_train:
            # Move batches to the device
            batch_X = batch_X.to(device)
            emotion_labels = batch_y[:, 0].to(device)
            sentiment_labels = batch_y[:, 1].to(device)

            # Zero the parameter gradients
            optimizer.zero_grad()

            # Forward pass
            out_emotion, out_sentiment = model(batch_X)

            # Loss
            loss = criterion_emotion(out_emotion, emotion_labels) \
                   + criterion_sentiment(out_sentiment, sentiment_labels)

            # Backward pass and optimization
            loss.backward()
            optimizer.step()

            # Accumulate loss
            train_loss += loss.item()

            # Predictions
            _, y_pred_emotion = torch.max(out_emotion, 1)
            _, y_pred_sentiment = torch.max(out_sentiment, 1)

            # Correct counts
            train_emotion_correct += (
                    y_pred_emotion == emotion_labels
            ).sum().item()
            train_sentiment_correct += (
                    y_pred_sentiment == sentiment_labels
            ).sum().item()
            train_total += batch_y.size(0)

            # Update metrics
            train_emotion_f1_macro.update(y_pred_emotion, emotion_labels)
            train_sentiment_f1_macro.update(y_pred_sentiment, sentiment_labels)
            train_emotion_f1_weighted.update(y_pred_emotion, emotion_labels)
            train_sentiment_f1_weighted.update(y_pred_sentiment, sentiment_labels)
            train_emotion_precision.update(y_pred_emotion, emotion_labels)
            train_sentiment_precision.update(y_pred_sentiment, sentiment_labels)
            train_emotion_recall.update(y_pred_emotion, emotion_labels)
            train_sentiment_recall.update(y_pred_sentiment, sentiment_labels)

        # Compute training metrics
        epoch_train_loss = train_loss / len(dl_train)
        epoch_train_emotion_accuracy = train_emotion_correct / train_total
        epoch_train_sentiment_accuracy = train_sentiment_correct / train_total

        train_emotion_macro_f1 = train_emotion_f1_macro.compute().item()
        train_sentiment_macro_f1 = train_sentiment_f1_macro.compute().item()
        train_emotion_weighted_f1 = train_emotion_f1_weighted.compute().item()
        train_sentiment_weighted_f1 = train_sentiment_f1_weighted.compute().item()
        train_emotion_precision_value = train_emotion_precision.compute().item()
        train_sentiment_precision_value = train_sentiment_precision.compute().item()
        train_emotion_recall_value = train_emotion_recall.compute().item()
        train_sentiment_recall_value = train_sentiment_recall.compute().item()

        # Log the metrics
        logger.info(
            'Training: Epoch %d/%d | '
            'Loss: %.4f | '
            'Emotion Accuracy: %.4f | '
            'Sentiment Accuracy: %.4f | '
            'Emotion Precision: %.4f | '
            'Sentiment Precision: %.4f | '
            'Emotion Recall: %.4f | '
            'Sentiment Recall: %.4f | '
            'Emotion Macro F1: %.4f | '
            'Sentiment Macro F1: %.4f | '
            'Emotion Weighted F1: %.4f | '
            'Sentiment Weighted F1: %.4f',
            epoch + 1, epochs,
            epoch_train_loss,
            epoch_train_emotion_accuracy,
            epoch_train_sentiment_accuracy,
            train_emotion_precision_value,
            train_sentiment_precision_value,
            train_emotion_recall_value,
            train_sentiment_recall_value,
            train_emotion_macro_f1,
            train_sentiment_macro_f1,
            train_emotion_weighted_f1,
            train_sentiment_weighted_f1,
        )

        # Save metrics to DataFrame
        df_train = pd.DataFrame({
            'epoch': [epoch + 1],
            'type': ['train'],
            'loss': [epoch_train_loss],
            'emotion_accuracy': [epoch_train_emotion_accuracy],
            'sentiment_accuracy': [epoch_train_sentiment_accuracy],
            'emotion_precision': [train_emotion_precision_value],
            'sentiment_precision': [train_sentiment_precision_value],
            'emotion_recall': [train_emotion_recall_value],
            'sentiment_recall': [train_sentiment_recall_value],
            'emotion_macro_f1': [train_emotion_macro_f1],
            'sentiment_macro_f1': [train_sentiment_macro_f1],
            'emotion_weighted_f1': [train_emotion_weighted_f1],
            'sentiment_weighted_f1': [train_sentiment_weighted_f1],
        })

        # Reset metrics
        train_emotion_f1_macro.reset()
        train_sentiment_f1_macro.reset()
        train_emotion_f1_weighted.reset()
        train_sentiment_f1_weighted.reset()
        train_emotion_precision.reset()
        train_sentiment_precision.reset()
        train_emotion_recall.reset()
        train_sentiment_recall.reset()

        #######################################################################
        # Validation loop
        model.eval()
        val_loss = 0.0
        val_emotion_correct = 0
        val_sentiment_correct = 0
        val_total = 0

        val_emotion_f1_macro = MulticlassF1Score(
            num_classes=n_emotion_classes,
            average='macro',
        ).to(device)
        val_sentiment_f1_macro = MulticlassF1Score(
            num_classes=n_sentiment_classes,
            average='macro',
        ).to(device)
        val_emotion_f1_weighted = MulticlassF1Score(
            num_classes=n_emotion_classes,
            average='weighted',
        ).to(device)
        val_sentiment_f1_weighted = MulticlassF1Score(
            num_classes=n_sentiment_classes,
            average='weighted',
        ).to(device)
        val_emotion_precision = MulticlassPrecision(
            num_classes=n_emotion_classes,
            average='macro',
        ).to(device)
        val_sentiment_precision = MulticlassPrecision(
            num_classes=n_sentiment_classes,
            average='macro',
        ).to(device)
        val_emotion_recall = MulticlassRecall(
            num_classes=n_emotion_classes,
            average='macro',
        ).to(device)
        val_sentiment_recall = MulticlassRecall(
            num_classes=n_sentiment_classes,
            average='macro',
        ).to(device)

        with torch.no_grad():
            for batch_X, batch_y in dl_val:
                # Move batches to the device
                batch_X = batch_X.to(device)
                emotion_labels = batch_y[:, 0].to(device)
                sentiment_labels = batch_y[:, 1].to(device)

                # Forward pass
                out_emotion, out_sentiment = model(batch_X)

                # Loss
                loss = criterion_emotion(out_emotion, emotion_labels) \
                       + criterion_sentiment(out_sentiment, sentiment_labels)

                # Accumulate loss
                val_loss += loss.item()

                # Predictions
                _, y_pred_emotion = torch.max(out_emotion, 1)
                _, y_pred_sentiment = torch.max(out_sentiment, 1)

                # Correct counts
                val_emotion_correct += (
                        y_pred_emotion == emotion_labels
                ).sum().item()
                val_sentiment_correct += (
                        y_pred_sentiment == sentiment_labels
                ).sum().item()
                val_total += batch_y.size(0)

                # Update metrics
                val_emotion_f1_macro.update(y_pred_emotion, emotion_labels)
                val_sentiment_f1_macro.update(y_pred_sentiment, sentiment_labels)
                val_emotion_f1_weighted.update(y_pred_emotion, emotion_labels)
                val_sentiment_f1_weighted.update(y_pred_sentiment, sentiment_labels)
                val_emotion_precision.update(y_pred_emotion, emotion_labels)
                val_sentiment_precision.update(y_pred_sentiment, sentiment_labels)
                val_emotion_recall.update(y_pred_emotion, emotion_labels)
                val_sentiment_recall.update(y_pred_sentiment, sentiment_labels)

        # Compute validation metrics
        epoch_val_loss = val_loss / len(dl_val)
        epoch_val_emotion_accuracy = val_emotion_correct / val_total
        epoch_val_sentiment_accuracy = val_sentiment_correct / val_total


        val_emotion_macro_f1 = val_emotion_f1_macro.compute().item()
        val_sentiment_macro_f1 = val_sentiment_f1_macro.compute().item()
        val_emotion_weighted_f1 = val_emotion_f1_weighted.compute().item()
        val_sentiment_weighted_f1 = val_sentiment_f1_weighted.compute().item()
        val_emotion_precision_value = val_emotion_precision.compute().item()
        val_sentiment_precision_value = val_sentiment_precision.compute().item()
        val_emotion_recall_value = val_emotion_recall.compute().item()
        val_sentiment_recall_value = val_sentiment_recall.compute().item()

        # Reset metrics
        val_emotion_f1_macro.reset()
        val_sentiment_f1_macro.reset()
        val_emotion_f1_weighted.reset()
        val_sentiment_f1_weighted.reset()
        val_emotion_precision.reset()
        val_sentiment_precision.reset()
        val_emotion_recall.reset()
        val_sentiment_recall.reset()

        # Log the metrics
        logger.info(
            'Validation: Epoch %d/%d | '
            'Loss: %.4f | '
            'Emotion Accuracy: %.4f | '
            'Sentiment Accuracy: %.4f | '
            'Emotion Precision: %.4f | '
            'Sentiment Precision: %.4f | '
            'Emotion Recall: %.4f | '
            'Sentiment Recall: %.4f | '
            'Emotion Macro F1: %.4f | '
            'Sentiment Macro F1: %.4f | '
            'Emotion Weighted F1: %.4f | '
            'Sentiment Weighted F1: %.4f',
            epoch + 1, epochs,
            epoch_val_loss,
            epoch_val_emotion_accuracy,
            epoch_val_sentiment_accuracy,
            val_emotion_precision_value,
            val_sentiment_precision_value,
            val_emotion_recall_value,
            val_sentiment_recall_value,
            val_emotion_macro_f1,
            val_sentiment_macro_f1,
            val_emotion_weighted_f1,
            val_sentiment_weighted_f1,
        )

        # Save metrics to DataFrame
        df_val = pd.DataFrame({
            'epoch': [epoch + 1],
            'type': ['val'],
            'loss': [epoch_val_loss],
            'emotion_accuracy': [epoch_val_emotion_accuracy],
            'sentiment_accuracy': [epoch_val_sentiment_accuracy],
            'emotion_precision': [val_emotion_precision_value],
            'sentiment_precision': [val_sentiment_precision_value],
            'emotion_recall': [val_emotion_recall_value],
            'sentiment_recall': [val_sentiment_recall_value],
            'emotion_macro_f1': [val_emotion_macro_f1],
            'sentiment_macro_f1': [val_sentiment_macro_f1],
            'emotion_weighted_f1': [val_emotion_weighted_f1],
            'sentiment_weighted_f1': [val_sentiment_weighted_f1],
        })
        df = pd.concat([df, df_train, df_val])

    ###########################################################################
    # Test loop
    model.eval()
    test_loss = 0.0
    test_emotion_correct = 0
    test_sentiment_correct = 0
    test_total = 0

    test_emotion_f1_macro = MulticlassF1Score(
        num_classes=n_emotion_classes,
        average='macro',
    ).to(device)
    test_sentiment_f1_macro = MulticlassF1Score(
        num_classes=n_sentiment_classes,
        average='macro',
    ).to(device)
    test_emotion_f1_weighted = MulticlassF1Score(
        num_classes=n_emotion_classes,
        average='weighted',
    ).to(device)
    test_sentiment_f1_weighted = MulticlassF1Score(
        num_classes=n_sentiment_classes,
        average='weighted',
    ).to(device)
    test_emotion_precision = MulticlassPrecision(
        num_classes=n_emotion_classes,
        average='macro',
    ).to(device)
    test_sentiment_precision = MulticlassPrecision(
        num_classes=n_sentiment_classes,
        average='macro',
    ).to(device)
    test_emotion_recall = MulticlassRecall(
        num_classes=n_emotion_classes,
        average='macro',
    ).to(device)
    test_sentiment_recall = MulticlassRecall(
        num_classes=n_sentiment_classes,
        average='macro',
    ).to(device)

    test_emotion_cm = MulticlassConfusionMatrix(
        num_classes=n_emotion_classes,
    ).to(device)
    test_sentiment_cm = MulticlassConfusionMatrix(
        num_classes=n_sentiment_classes,
    ).to(device)

    with torch.no_grad():
        for batch_X, batch_y in dl_test:
            batch_X = batch_X.to(device)
            emotion_labels = batch_y[:, 0].to(device)
            sentiment_labels = batch_y[:, 1].to(device)

            out_emotion, out_sentiment = model(batch_X)

            # Loss
            loss = criterion_emotion(out_emotion, emotion_labels) \
                   + criterion_sentiment(out_sentiment, sentiment_labels)

            # Accumulate loss
            test_loss += loss.item()

            # Predictions
            _, y_pred_emotion = torch.max(out_emotion, 1)
            _, y_pred_sentiment = torch.max(out_sentiment, 1)

            # Correct counts
            test_emotion_correct += (
                    y_pred_emotion == emotion_labels
            ).sum().item()
            test_sentiment_correct += (
                    y_pred_sentiment == sentiment_labels
            ).sum().item()
            test_total += batch_y.size(0)

            # Update metrics
            test_emotion_f1_macro.update(y_pred_emotion, emotion_labels)
            test_sentiment_f1_macro.update(y_pred_sentiment, sentiment_labels)
            test_emotion_f1_weighted.update(y_pred_emotion, emotion_labels)
            test_sentiment_f1_weighted.update(y_pred_sentiment, sentiment_labels)
            test_emotion_precision.update(y_pred_emotion, emotion_labels)
            test_sentiment_precision.update(y_pred_sentiment, sentiment_labels)
            test_emotion_recall.update(y_pred_emotion, emotion_labels)
            test_sentiment_recall.update(y_pred_sentiment, sentiment_labels)

            # Update confusion matrices
            test_emotion_cm.update(y_pred_emotion, emotion_labels)
            test_sentiment_cm.update(y_pred_sentiment, sentiment_labels)

    # Compute test metrics
    epoch_test_loss = test_loss / len(dl_test)
    epoch_test_emotion_accuracy = test_emotion_correct / test_total
    epoch_test_sentiment_accuracy = test_sentiment_correct / test_total

    test_emotion_macro_f1 = test_emotion_f1_macro.compute().item()
    test_sentiment_macro_f1 = test_sentiment_f1_macro.compute().item()
    test_emotion_weighted_f1 = test_emotion_f1_weighted.compute().item()
    test_sentiment_weighted_f1 = test_sentiment_f1_weighted.compute().item()
    test_emotion_precision_value = test_emotion_precision.compute().item()
    test_sentiment_precision_value = test_sentiment_precision.compute().item()
    test_emotion_recall_value = test_emotion_recall.compute().item()
    test_sentiment_recall_value = test_sentiment_recall.compute().item()

    # Log the metrics
    logger.info(
        'Test: Epoch %d/%d | '
        'Loss: %.4f | '
        'Emotion Accuracy: %.4f | '
        'Sentiment Accuracy: %.4f | '
        'Emotion Precision: %.4f | '
        'Sentiment Precision: %.4f | '
        'Emotion Recall: %.4f | '
        'Sentiment Recall: %.4f | '
        'Emotion Macro F1: %.4f | '
        'Sentiment Macro F1: %.4f | '
        'Emotion Weighted F1: %.4f | '
        'Sentiment Weighted F1: %.4f',
        epoch + 1, epochs,
        epoch_test_loss,
        epoch_test_emotion_accuracy,
        epoch_test_sentiment_accuracy,
        test_emotion_precision_value,
        test_sentiment_precision_value,
        test_emotion_recall_value,
        test_sentiment_recall_value,
        test_emotion_macro_f1,
        test_sentiment_macro_f1,
        test_emotion_weighted_f1,
        test_sentiment_weighted_f1,
    )

    df_test = pd.DataFrame({
        'epoch': [epochs],
        'type': ['test'],
        'loss': [epoch_test_loss],
        'emotion_accuracy': [epoch_test_emotion_accuracy],
        'sentiment_accuracy': [epoch_test_sentiment_accuracy],
        'emotion_precision': [test_emotion_precision_value],
        'sentiment_precision': [test_sentiment_precision_value],
        'emotion_recall': [test_emotion_recall_value],
        'sentiment_recall': [test_sentiment_recall_value],
        'emotion_macro_f1': [test_emotion_macro_f1],
        'sentiment_macro_f1': [test_sentiment_macro_f1],
        'emotion_weighted_f1': [test_emotion_weighted_f1],
        'sentiment_weighted_f1': [test_sentiment_weighted_f1],
    })
    df = pd.concat([df, df_test])

    # Compute and save confusion matrices
    cm = {
        'emotion': test_emotion_cm.compute().cpu().numpy(),
        'sentiment': test_sentiment_cm.compute().cpu().numpy(),
    }

    return df, cm<|MERGE_RESOLUTION|>--- conflicted
+++ resolved
@@ -5,9 +5,6 @@
 import torch
 from torch import nn
 import torch.optim as optim
-<<<<<<< HEAD
-from torch.utils.data import TensorDataset, DataLoader
-=======
 from torch.utils.data import DataLoader
 from torchmetrics.classification import (
     MulticlassF1Score,
@@ -19,7 +16,7 @@
 import matplotlib.pyplot as plt
 import seaborn as sns
 
->>>>>>> e384270e
+from torch.utils.data import TensorDataset, DataLoader
 from app.logging_config import logger_config
 
 logger = logging.getLogger(__name__)
