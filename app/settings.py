from pathlib import Path

from pydantic import Field
from pydantic_settings import BaseSettings

from app import module_root


class DataLoadSettings(BaseSettings):
    """Data Load settings."""
    dataset_folder: str = Field()
    dataset: str = Field()
    train_filename: str = Field()
    val_filename: str = Field()
    test_filename: str = Field()

    @property
    def train(self) -> Path:
        """Returns a path to the MELD train dataset"""
        return module_root / '..' / self.dataset_folder / self.dataset / \
            self.train_filename

    @property
    def val(self) -> Path:
        """Returns a path to the MELD val dataset"""
        return module_root / '..' / self.dataset_folder / self.dataset / \
            self.val_filename

    @property
    def test(self) -> Path:
        """Returns a path to the MELD test dataset"""
        return module_root / '..' / self.dataset_folder / self.dataset / \
            self.test_filename


class DatasetProcessing(BaseSettings):
    """Dataset Processing Settings"""
<<<<<<< HEAD
    labels: list = ['Emotion', 'Sentiment']  # Options: 'Emotion', 'Sentiment'
    utterance_processing: str = 'word'     # Options: counts, TF-IDF, word, BPE
    lemmatization: bool = True
    ngram: tuple = (1, 5)
    stop_words: str = 'english'
    remove_punc_signs: bool = False          # Remove punctuation, signs
    strip: bool = True
    tokens_in_sentence: int = 30            # The size of the sentence (BPE, Word only)
    encode_speakers: bool = True            # Will add speakers to samples
    top_n_speakers: int = 10                # Only Top N speakers will be considered
    batch_size: int = 32
    shuffle: bool = True
=======
    labels: list = Field()                  # Options: 'Emotion', 'Sentiment'
    utterance_processing: str = Field()     # Options: counts, TF-IDF, word, BPE
    lemmatization: bool = Field()
    ngram: tuple = Field()
    stop_words: str = Field()
    remove_punc_signs: bool = Field()       # Remove punctuation, signs
    strip: bool = Field()
    tokens_in_sentence: int = Field()       # The size of the sentence (BPE, Word only)
    encode_speakers: bool = Field()         # Will add speakers to samples
    top_n_speakers: int = Field()           # Only Top N speakers will be considered
    batch_size: int = Field()
    shuffle: bool = Field()
>>>>>>> 635d4648


class ModelSettings(BaseSettings):
    """The Deep Learning Configuration"""
<<<<<<< HEAD
    type: str = 'transformer'        # transformer
    hidden_size: int = 16      # The size of the hidden layer
=======
    # Model type. Options:
    # fc - Fully Connected
    # cnn - CNN1D
    type: str = Field()
    hidden_size: int = Field()      # The size of the hidden layer
>>>>>>> 635d4648


class TrainingSettings(BaseSettings):
    """The Training Settings"""
    epochs: int = 30
    lr: float = 0.001
    weight_decay: float = 1e-2

    # Criterion type. Options:
    # ce - Cross Entropy, 'wce' - Weighted Cross Entropy,
    # 'focal' - Focal Loss, 'label_smoothing' - Label Smoothing Loss
    criterion_type: str = 'wce'

    # Optimizer type. Options:
    # AdamW
    optimiser: str = Field()


class Settings(BaseSettings):
    """Application settings."""
    dev: bool = False
    config_file: str = 'config.json'
    output_dir: str = Field()

    data_load: DataLoadSettings = Field()
    data_preprocessing: DatasetProcessing = Field()
    model: ModelSettings = Field()
    training: TrainingSettings = Field()


    @property
    def output_dir_path(self) -> Path:
        """Returns a path to the output folder"""
        return module_root / '..' / self.output_dir

    @classmethod
    def load(
        cls,
        config_path: Path = module_root / '..' / 'config' / 'config.json',
    ):
        """Load the application configuration file."""
        return cls.parse_file(config_path)<|MERGE_RESOLUTION|>--- conflicted
+++ resolved
@@ -35,20 +35,6 @@
 
 class DatasetProcessing(BaseSettings):
     """Dataset Processing Settings"""
-<<<<<<< HEAD
-    labels: list = ['Emotion', 'Sentiment']  # Options: 'Emotion', 'Sentiment'
-    utterance_processing: str = 'word'     # Options: counts, TF-IDF, word, BPE
-    lemmatization: bool = True
-    ngram: tuple = (1, 5)
-    stop_words: str = 'english'
-    remove_punc_signs: bool = False          # Remove punctuation, signs
-    strip: bool = True
-    tokens_in_sentence: int = 30            # The size of the sentence (BPE, Word only)
-    encode_speakers: bool = True            # Will add speakers to samples
-    top_n_speakers: int = 10                # Only Top N speakers will be considered
-    batch_size: int = 32
-    shuffle: bool = True
-=======
     labels: list = Field()                  # Options: 'Emotion', 'Sentiment'
     utterance_processing: str = Field()     # Options: counts, TF-IDF, word, BPE
     lemmatization: bool = Field()
@@ -61,33 +47,28 @@
     top_n_speakers: int = Field()           # Only Top N speakers will be considered
     batch_size: int = Field()
     shuffle: bool = Field()
->>>>>>> 635d4648
 
 
 class ModelSettings(BaseSettings):
     """The Deep Learning Configuration"""
-<<<<<<< HEAD
-    type: str = 'transformer'        # transformer
-    hidden_size: int = 16      # The size of the hidden layer
-=======
     # Model type. Options:
     # fc - Fully Connected
     # cnn - CNN1D
+    # transformer - Transoformer based model
     type: str = Field()
     hidden_size: int = Field()      # The size of the hidden layer
->>>>>>> 635d4648
 
 
 class TrainingSettings(BaseSettings):
     """The Training Settings"""
-    epochs: int = 30
-    lr: float = 0.001
-    weight_decay: float = 1e-2
+    epochs: int = Field()
+    lr: float = Field()
+    weight_decay: float = Field()
 
     # Criterion type. Options:
     # ce - Cross Entropy, 'wce' - Weighted Cross Entropy,
     # 'focal' - Focal Loss, 'label_smoothing' - Label Smoothing Loss
-    criterion_type: str = 'wce'
+    criterion_type: str = Field()
 
     # Optimizer type. Options:
     # AdamW
