--- conflicted
+++ resolved
@@ -35,16 +35,6 @@
 class DatasetProcessing(BaseSettings):
     """Dataset Processing Settings"""
     labels: list = ['Emotion', 'Sentiment']  # Options: 'Emotion', 'Sentiment'
-<<<<<<< HEAD
-    utterance_processing: str = 'bert'     # Options: counts, TF-IDF, word, BPE
-    lemmatization: bool = False
-    ngram: tuple = (1, 1)
-    stop_words: str = 'english'
-    remove_punc_signs: bool = False          # Remove punctuation, signs
-    strip: bool = False    
-    tokens_in_sentence: int = 30            # The size of the sentence (BPE, Word only)
-    encode_speakers: bool = False        # Will add speakers to samples
-=======
     utterance_processing: str = 'counts'     # Options: counts, TF-IDF, word, BPE
     lemmatization: bool = True
     ngram: tuple = (1, 1)
@@ -53,7 +43,6 @@
     strip: bool = True
     tokens_in_sentence: int = 30            # The size of the sentence (BPE, Word only)
     encode_speakers: bool = True            # Will add speakers to samples
->>>>>>> adfaf166
     top_n_speakers: int = 10                # Only Top N speakers will be considered
     batch_size: int = 64
     shuffle: bool = True
@@ -61,11 +50,7 @@
 
 class ModelSettings(BaseSettings):
     """The Deep Learning Configuration"""
-<<<<<<< HEAD
-    type: str = 'bert'        # fc - Fully Connected
-=======
     type: str = 'fc'        # fc - Fully Connected
->>>>>>> adfaf166
     hidden: int = 4096      # The size of the hidden layer
 
 
@@ -75,7 +60,6 @@
     lr: float = 0.001
     criterion_type: str = 'ce'  # ce - Cross Entropy
 
-<<<<<<< HEAD
 class BertTrainingSettings(BaseSettings):
     """The Training Settings"""
     epochs: int = 10
@@ -83,8 +67,6 @@
     criterion_type: str = 'ce'  # ce - Cross Entropy
     optimiser_val: str ='AdamW'
 
-=======
->>>>>>> adfaf166
 
 class Settings(BaseSettings):
     """Application settings."""
@@ -93,9 +75,5 @@
     data_load: DataLoadSettings = DataLoadSettings()
     data_preprocessing: DatasetProcessing = DatasetProcessing()
     model: ModelSettings = ModelSettings()
-<<<<<<< HEAD
     training: TrainingSettings = TrainingSettings()
-    bert_training: BertTrainingSettings = BertTrainingSettings()
-=======
-    training: TrainingSettings = TrainingSettings()
->>>>>>> adfaf166
+    bert_training: BertTrainingSettings = BertTrainingSettings()