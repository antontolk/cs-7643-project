--- conflicted
+++ resolved
@@ -50,13 +50,9 @@
 
 class ModelSettings(BaseSettings):
     """The Deep Learning Configuration"""
-    type: str = 'fc'        # fc - Fully Connected
-<<<<<<< HEAD
-                            # cnn - CNN 1D
-    hidden: int = 4096      # The size of the hidden layer
-=======
-    hidden_size: int = 16      # The size of the hidden layer
->>>>>>> e384270e
+    type: str = 'fc'        # fc - Fully Connected                  # cnn - CNN 1D
+    hidden_size: int = 4096      # The size of the hidden layer
+      
 
 
 class TrainingSettings(BaseSettings):
