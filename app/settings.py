--- conflicted
+++ resolved
@@ -51,17 +51,11 @@
 
 class ModelSettings(BaseSettings):
     """The Deep Learning Configuration"""
-<<<<<<< HEAD
     # Model type. Options:
     # fc - Fully Connected
     # cnn - CNN1D
     type: str = Field()
     hidden_size: int = Field()      # The size of the hidden layer
-=======
-    type: str = 'fc'        # fc - Fully Connected                  # cnn - CNN 1D
-    hidden_size: int = 4096      # The size of the hidden layer
-      
->>>>>>> 90f03f43
 
 
 class TrainingSettings(BaseSettings):
@@ -75,12 +69,9 @@
     # 'focal' - Focal Loss, 'label_smoothing' - Label Smoothing Loss
     criterion_type: str = 'wce'
 
-class BertTrainingSettings(BaseSettings):
-    """The Training Settings"""
-    epochs: int = 10
-    lr: float = 0.001
-    criterion_type: str = 'ce'  # ce - Cross Entropy
-    optimiser_val: str ='AdamW'
+    # Optimizer type. Options:
+    # AdamW
+    optimiser: str = Field()
 
 
 class Settings(BaseSettings):
@@ -89,19 +80,11 @@
     config_file: str = 'config.json'
     output_dir: str = Field()
 
-<<<<<<< HEAD
     data_load: DataLoadSettings = Field()
     data_preprocessing: DatasetProcessing = Field()
     model: ModelSettings = Field()
     training: TrainingSettings = Field()
-=======
-    data_load: DataLoadSettings = DataLoadSettings()
-    data_preprocessing: DatasetProcessing = DatasetProcessing()
-    model: ModelSettings = ModelSettings()
-    training: TrainingSettings = TrainingSettings()
-    bert_training: BertTrainingSettings = BertTrainingSettings()
 
->>>>>>> 90f03f43
 
     @property
     def output_dir_path(self) -> Path:
